--- conflicted
+++ resolved
@@ -58,8 +58,7 @@
 type ReferencePolicyList struct {
 	metav1.TypeMeta `json:",inline"`
 	metav1.ListMeta `json:"metadata,omitempty"`
-<<<<<<< HEAD
-	Items           []ReferenceGrant `json:"items"`
+	Items           []ReferencePolicy `json:"items"`
 }
 
 // ReferenceGrantSpec identifies a cross namespace relationship that is trusted
@@ -136,7 +135,4 @@
 	//
 	// +optional
 	Name *ObjectName `json:"name,omitempty"`
-=======
-	Items           []ReferencePolicy `json:"items"`
->>>>>>> 6f51a1a8
 }